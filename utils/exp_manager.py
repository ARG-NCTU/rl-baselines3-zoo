import argparse
import os
import pickle as pkl
import time
import warnings
from collections import OrderedDict
from pprint import pprint
from typing import Any, Callable, Dict, List, Optional, Tuple

import gym
import numpy as np
import optuna
import yaml
import zmq
from optuna.integration.skopt import SkoptSampler
from optuna.pruners import BasePruner, MedianPruner, SuccessiveHalvingPruner
from optuna.samplers import BaseSampler, RandomSampler, TPESampler
from optuna.visualization import plot_optimization_history, plot_param_importances

# For using HER with GoalEnv
from stable_baselines3 import HerReplayBuffer  # noqa: F401
from stable_baselines3.common.base_class import BaseAlgorithm
from stable_baselines3.common.callbacks import BaseCallback, CheckpointCallback, EvalCallback
from stable_baselines3.common.env_util import make_vec_env
from stable_baselines3.common.noise import NormalActionNoise, OrnsteinUhlenbeckActionNoise
from stable_baselines3.common.preprocessing import is_image_space, is_image_space_channels_first
from stable_baselines3.common.sb2_compat.rmsprop_tf_like import RMSpropTFLike  # noqa: F401
from stable_baselines3.common.utils import constant_fn
from stable_baselines3.common.vec_env import (
    DummyVecEnv,
    SubprocVecEnv,
    VecEnv,
    VecEnvWrapper,
    VecFrameStack,
    VecNormalize,
    VecTransposeImage,
)

# For custom activation fn
from torch import nn as nn  # noqa: F401

# Register custom envs
import utils.import_envs  # noqa: F401 pytype: disable=import-error
from utils.callbacks import SaveVecNormalizeCallback, TrialEvalCallback
from utils.hyperparams_opt import HYPERPARAMS_SAMPLER
from utils.utils import ALGOS, get_callback_list, get_latest_run_id, get_wrapper_class, linear_schedule


class ExperimentManager(object):
    """
    Experiment manager: read the hyperparameters,
    preprocess them, create the environment and the RL model.

    Please take a look at `train.py` to have the details for each argument.
    """

    def __init__(
        self,
        args: argparse.Namespace,
        algo: str,
        env_id: str,
        log_folder: str,
        tensorboard_log: str = "",
        n_timesteps: int = 0,
        eval_freq: int = 10000,
        n_eval_episodes: int = 5,
        save_freq: int = -1,
        hyperparams: Optional[Dict[str, Any]] = None,
        env_kwargs: Optional[Dict[str, Any]] = None,
        trained_agent: str = "",
        optimize_hyperparameters: bool = False,
        storage: Optional[str] = None,
        study_name: Optional[str] = None,
        n_trials: int = 1,
        n_jobs: int = 1,
        sampler: str = "tpe",
        pruner: str = "median",
        optimization_log_path: Optional[str] = None,
        n_startup_trials: int = 0,
        n_evaluations: int = 1,
        truncate_last_trajectory: bool = False,
        uuid_str: str = "",
        seed: int = 0,
        log_interval: int = 0,
        save_replay_buffer: bool = False,
        verbose: int = 1,
        vec_env_type: str = "dummy",
        n_eval_envs: int = 1,
        no_optim_plots: bool = False,
    ):
        super(ExperimentManager, self).__init__()
        self.algo = algo
        self.env_id = env_id
        # Custom params
        self.custom_hyperparams = hyperparams
        self.env_kwargs = {} if env_kwargs is None else env_kwargs
        self.n_timesteps = n_timesteps
        self.normalize = False
        self.normalize_kwargs = {}
        self.env_wrapper = None
        self.frame_stack = None
        self.seed = seed
<<<<<<< HEAD
        self.vec_env_wrapper = None
=======
        self.optimization_log_path = optimization_log_path
>>>>>>> 96f1a59b

        self.vec_env_class = {"dummy": DummyVecEnv, "subproc": SubprocVecEnv}[vec_env_type]

        self.vec_env_kwargs = {}
        # self.vec_env_kwargs = {} if vec_env_type == "dummy" else {"start_method": "fork"}

        # Callbacks
        self.callbacks = []
        self.save_freq = save_freq
        self.eval_freq = eval_freq
        self.n_eval_episodes = n_eval_episodes
        self.n_eval_envs = n_eval_envs

        self.n_envs = 1  # it will be updated when reading hyperparams
        self.n_actions = None  # For DDPG/TD3 action noise objects
        self._hyperparams = {}

        self.trained_agent = trained_agent
        self.continue_training = trained_agent.endswith(".zip") and os.path.isfile(trained_agent)
        self.truncate_last_trajectory = truncate_last_trajectory

        self._is_atari = self.is_atari(env_id)
        # Hyperparameter optimization config
        self.optimize_hyperparameters = optimize_hyperparameters
        self.storage = storage
        self.study_name = study_name
        self.no_optim_plots = no_optim_plots
        # maximum number of trials for finding the best hyperparams
        self.n_trials = n_trials
        # number of parallel jobs when doing hyperparameter search
        self.n_jobs = n_jobs
        self.sampler = sampler
        self.pruner = pruner
        self.n_startup_trials = n_startup_trials
        self.n_evaluations = n_evaluations
        self.deterministic_eval = not self.is_atari(self.env_id)

        # Logging
        self.log_folder = log_folder
        self.tensorboard_log = None if tensorboard_log == "" else os.path.join(tensorboard_log, env_id)
        self.verbose = verbose
        self.args = args
        self.log_interval = log_interval
        self.save_replay_buffer = save_replay_buffer

        self.log_path = f"{log_folder}/{self.algo}/"
        self.save_path = os.path.join(
            self.log_path, f"{self.env_id}_{get_latest_run_id(self.log_path, self.env_id) + 1}{uuid_str}"
        )
        self.params_path = f"{self.save_path}/{self.env_id}"

    def setup_experiment(self) -> Optional[BaseAlgorithm]:
        """
        Read hyperparameters, pre-process them (create schedules, wrappers, callbacks, action noise objects)
        create the environment and possibly the model.

        :return: the initialized RL model
        """
        hyperparams, saved_hyperparams = self.read_hyperparameters()
        hyperparams, self.env_wrapper, self.callbacks, self.vec_env_wrapper = self._preprocess_hyperparams(hyperparams)

        self.create_log_folder()
        self.create_callbacks()

        # Create env to have access to action space for action noise
        env = self.create_envs(self.n_envs, no_log=False)

        self._hyperparams = self._preprocess_action_noise(hyperparams, saved_hyperparams, env)

        if self.continue_training:
            model = self._load_pretrained_agent(self._hyperparams, env)
        elif self.optimize_hyperparameters:
            return None
        else:
            # Train an agent from scratch
            model = ALGOS[self.algo](
                env=env,
                tensorboard_log=self.tensorboard_log,
                seed=self.seed,
                verbose=self.verbose,
                **self._hyperparams,
            )

        self._save_config(saved_hyperparams)
        return model

    def learn(self, model: BaseAlgorithm) -> None:
        """
        :param model: an initialized RL model
        """
        kwargs = {}
        if self.log_interval > -1:
            kwargs = {"log_interval": self.log_interval}

        if len(self.callbacks) > 0:
            kwargs["callback"] = self.callbacks

        try:
            model.learn(self.n_timesteps, **kwargs)
        except (KeyboardInterrupt, zmq.error.ZMQError):
            # this allows to save the model when interrupting training
            pass
        finally:
            # Release resources
            try:
                # Hack for zmq on Windows to allow early termination
                env_tmp = model.env
                while isinstance(env_tmp, VecEnvWrapper):
                    env_tmp = env_tmp.venv
                env_tmp.waiting = False

                model.env.close()
            except EOFError:
                pass

    def save_trained_model(self, model: BaseAlgorithm) -> None:
        """
        Save trained model optionally with its replay buffer
        and ``VecNormalize`` statistics

        :param model:
        """
        print(f"Saving to {self.save_path}")
        model.save(f"{self.save_path}/{self.env_id}")

        if hasattr(model, "save_replay_buffer") and self.save_replay_buffer:
            print("Saving replay buffer")
            model.save_replay_buffer(os.path.join(self.save_path, "replay_buffer.pkl"))

        if self.normalize:
            # Important: save the running average, for testing the agent we need that normalization
            model.get_vec_normalize_env().save(os.path.join(self.params_path, "vecnormalize.pkl"))

    def _save_config(self, saved_hyperparams: Dict[str, Any]) -> None:
        """
        Save unprocessed hyperparameters, this can be use later
        to reproduce an experiment.

        :param saved_hyperparams:
        """
        # Save hyperparams
        with open(os.path.join(self.params_path, "config.yml"), "w") as f:
            yaml.dump(saved_hyperparams, f)

        # save command line arguments
        with open(os.path.join(self.params_path, "args.yml"), "w") as f:
            ordered_args = OrderedDict([(key, vars(self.args)[key]) for key in sorted(vars(self.args).keys())])
            yaml.dump(ordered_args, f)

        print(f"Log path: {self.save_path}")

    def read_hyperparameters(self) -> Tuple[Dict[str, Any], Dict[str, Any]]:
        # Load hyperparameters from yaml file
        with open(f"hyperparams/{self.algo}.yml", "r") as f:
            hyperparams_dict = yaml.safe_load(f)
            if self.env_id in list(hyperparams_dict.keys()):
                hyperparams = hyperparams_dict[self.env_id]
            elif self._is_atari:
                hyperparams = hyperparams_dict["atari"]
            else:
                raise ValueError(f"Hyperparameters not found for {self.algo}-{self.env_id}")

        if self.custom_hyperparams is not None:
            # Overwrite hyperparams if needed
            hyperparams.update(self.custom_hyperparams)
        # Sort hyperparams that will be saved
        saved_hyperparams = OrderedDict([(key, hyperparams[key]) for key in sorted(hyperparams.keys())])

        if self.verbose > 0:
            print("Default hyperparameters for environment (ones being tuned will be overridden):")
            pprint(saved_hyperparams)

        return hyperparams, saved_hyperparams

    @staticmethod
    def _preprocess_schedules(hyperparams: Dict[str, Any]) -> Dict[str, Any]:
        # Create schedules
        for key in ["learning_rate", "clip_range", "clip_range_vf"]:
            if key not in hyperparams:
                continue
            if isinstance(hyperparams[key], str):
                schedule, initial_value = hyperparams[key].split("_")
                initial_value = float(initial_value)
                hyperparams[key] = linear_schedule(initial_value)
            elif isinstance(hyperparams[key], (float, int)):
                # Negative value: ignore (ex: for clipping)
                if hyperparams[key] < 0:
                    continue
                hyperparams[key] = constant_fn(float(hyperparams[key]))
            else:
                raise ValueError(f"Invalid value for {key}: {hyperparams[key]}")
        return hyperparams

    def _preprocess_normalization(self, hyperparams: Dict[str, Any]) -> Dict[str, Any]:
        if "normalize" in hyperparams.keys():
            self.normalize = hyperparams["normalize"]

            # Special case, instead of both normalizing
            # both observation and reward, we can normalize one of the two.
            # in that case `hyperparams["normalize"]` is a string
            # that can be evaluated as python,
            # ex: "dict(norm_obs=False, norm_reward=True)"
            if isinstance(self.normalize, str):
                self.normalize_kwargs = eval(self.normalize)
                self.normalize = True

            # Use the same discount factor as for the algorithm
            if "gamma" in hyperparams:
                self.normalize_kwargs["gamma"] = hyperparams["gamma"]

            del hyperparams["normalize"]
        return hyperparams

    def _preprocess_hyperparams(
        self, hyperparams: Dict[str, Any]
    ) -> Tuple[Dict[str, Any], Optional[Callable], List[BaseCallback], Optional[Callable]]:
        self.n_envs = hyperparams.get("n_envs", 1)

        if self.verbose > 0:
            print(f"Using {self.n_envs} environments")

        # Convert schedule strings to objects
        hyperparams = self._preprocess_schedules(hyperparams)

        # Pre-process train_freq
        if "train_freq" in hyperparams and isinstance(hyperparams["train_freq"], list):
            hyperparams["train_freq"] = tuple(hyperparams["train_freq"])

        # Should we overwrite the number of timesteps?
        if self.n_timesteps > 0:
            if self.verbose:
                print(f"Overwriting n_timesteps with n={self.n_timesteps}")
        else:
            self.n_timesteps = int(hyperparams["n_timesteps"])

        # Pre-process normalize config
        hyperparams = self._preprocess_normalization(hyperparams)

        # Pre-process policy/buffer keyword arguments
        # Convert to python object if needed
        for kwargs_key in {"policy_kwargs", "replay_buffer_class", "replay_buffer_kwargs"}:
            if kwargs_key in hyperparams.keys() and isinstance(hyperparams[kwargs_key], str):
                hyperparams[kwargs_key] = eval(hyperparams[kwargs_key])

        # Delete keys so the dict can be pass to the model constructor
        if "n_envs" in hyperparams.keys():
            del hyperparams["n_envs"]
        del hyperparams["n_timesteps"]

        if "frame_stack" in hyperparams.keys():
            self.frame_stack = hyperparams["frame_stack"]
            del hyperparams["frame_stack"]

        # obtain a class object from a wrapper name string in hyperparams
        # and delete the entry
        env_wrapper = get_wrapper_class(hyperparams)
        if "env_wrapper" in hyperparams.keys():
            del hyperparams["env_wrapper"]

        vec_env_wrapper = get_wrapper_class(hyperparams, "vec_env_wrapper")
        if "vec_env_wrapper" in hyperparams.keys():
            del hyperparams["vec_env_wrapper"]

        callbacks = get_callback_list(hyperparams)
        if "callback" in hyperparams.keys():
            del hyperparams["callback"]

        return hyperparams, env_wrapper, callbacks, vec_env_wrapper

    def _preprocess_action_noise(
        self, hyperparams: Dict[str, Any], saved_hyperparams: Dict[str, Any], env: VecEnv
    ) -> Dict[str, Any]:
        # Parse noise string
        # Note: only off-policy algorithms are supported
        if hyperparams.get("noise_type") is not None:
            noise_type = hyperparams["noise_type"].strip()
            noise_std = hyperparams["noise_std"]

            # Save for later (hyperparameter optimization)
            self.n_actions = env.action_space.shape[0]

            if "normal" in noise_type:
                hyperparams["action_noise"] = NormalActionNoise(
                    mean=np.zeros(self.n_actions),
                    sigma=noise_std * np.ones(self.n_actions),
                )
            elif "ornstein-uhlenbeck" in noise_type:
                hyperparams["action_noise"] = OrnsteinUhlenbeckActionNoise(
                    mean=np.zeros(self.n_actions),
                    sigma=noise_std * np.ones(self.n_actions),
                )
            else:
                raise RuntimeError(f'Unknown noise type "{noise_type}"')

            print(f"Applying {noise_type} noise with std {noise_std}")

            del hyperparams["noise_type"]
            del hyperparams["noise_std"]

        return hyperparams

    def create_log_folder(self):
        os.makedirs(self.params_path, exist_ok=True)

    def create_callbacks(self):

        if self.save_freq > 0:
            # Account for the number of parallel environments
            self.save_freq = max(self.save_freq // self.n_envs, 1)
            self.callbacks.append(
                CheckpointCallback(
                    save_freq=self.save_freq,
                    save_path=self.save_path,
                    name_prefix="rl_model",
                    verbose=1,
                )
            )

        # Create test env if needed, do not normalize reward
        if self.eval_freq > 0 and not self.optimize_hyperparameters:
            # Account for the number of parallel environments
            self.eval_freq = max(self.eval_freq // self.n_envs, 1)

            if self.verbose > 0:
                print("Creating test environment")

            save_vec_normalize = SaveVecNormalizeCallback(save_freq=1, save_path=self.params_path)
            eval_callback = EvalCallback(
                self.create_envs(self.n_eval_envs, eval_env=True),
                callback_on_new_best=save_vec_normalize,
                best_model_save_path=self.save_path,
                n_eval_episodes=self.n_eval_episodes,
                log_path=self.save_path,
                eval_freq=self.eval_freq,
                deterministic=self.deterministic_eval,
            )

            self.callbacks.append(eval_callback)

    @staticmethod
    def is_atari(env_id: str) -> bool:
        return "AtariEnv" in gym.envs.registry.env_specs[env_id].entry_point

    @staticmethod
    def is_bullet(env_id: str) -> bool:
        return "pybullet_envs" in gym.envs.registry.env_specs[env_id].entry_point

    @staticmethod
    def is_robotics_env(env_id: str) -> bool:
        entry_point = gym.envs.registry.env_specs[env_id].entry_point
        return "gym.envs.robotics" in entry_point or "panda_gym.envs" in entry_point

    def _maybe_normalize(self, env: VecEnv, eval_env: bool) -> VecEnv:
        """
        Wrap the env into a VecNormalize wrapper if needed
        and load saved statistics when present.

        :param env:
        :param eval_env:
        :return:
        """
        # Pretrained model, load normalization
        path_ = os.path.join(os.path.dirname(self.trained_agent), self.env_id)
        path_ = os.path.join(path_, "vecnormalize.pkl")

        if os.path.exists(path_):
            print("Loading saved VecNormalize stats")
            env = VecNormalize.load(path_, env)
            # Deactivate training and reward normalization
            if eval_env:
                env.training = False
                env.norm_reward = False

        elif self.normalize:
            # Copy to avoid changing default values by reference
            local_normalize_kwargs = self.normalize_kwargs.copy()
            # Do not normalize reward for env used for evaluation
            if eval_env:
                if len(local_normalize_kwargs) > 0:
                    local_normalize_kwargs["norm_reward"] = False
                else:
                    local_normalize_kwargs = {"norm_reward": False}

            if self.verbose > 0:
                if len(local_normalize_kwargs) > 0:
                    print(f"Normalization activated: {local_normalize_kwargs}")
                else:
                    print("Normalizing input and reward")
            env = VecNormalize(env, **local_normalize_kwargs)
        return env

    def create_envs(self, n_envs: int, eval_env: bool = False, no_log: bool = False) -> VecEnv:
        """
        Create the environment and wrap it if necessary.

        :param n_envs:
        :param eval_env: Whether is it an environment used for evaluation or not
        :param no_log: Do not log training when doing hyperparameter optim
            (issue with writing the same file)
        :return: the vectorized environment, with appropriate wrappers
        """
        # Do not log eval env (issue with writing the same file)
        log_dir = None if eval_env or no_log else self.save_path

        monitor_kwargs = {}
        # Special case for GoalEnvs: log success rate too
        if "Neck" in self.env_id or self.is_robotics_env(self.env_id) or "parking-v0" in self.env_id:
            monitor_kwargs = dict(info_keywords=("is_success",))

        # On most env, SubprocVecEnv does not help and is quite memory hungry
        # therefore we use DummyVecEnv by default
        env = make_vec_env(
            env_id=self.env_id,
            n_envs=n_envs,
            seed=self.seed,
            env_kwargs=self.env_kwargs,
            monitor_dir=log_dir,
            wrapper_class=self.env_wrapper,
            vec_env_cls=self.vec_env_class,
            vec_env_kwargs=self.vec_env_kwargs,
            monitor_kwargs=monitor_kwargs,
        )

        if self.vec_env_wrapper is not None:
            env = self.vec_env_wrapper(env)

        # Wrap the env into a VecNormalize wrapper if needed
        # and load saved statistics when present
        env = self._maybe_normalize(env, eval_env)

        # Optional Frame-stacking
        if self.frame_stack is not None:
            n_stack = self.frame_stack
            env = VecFrameStack(env, n_stack)
            if self.verbose > 0:
                print(f"Stacking {n_stack} frames")

        # Wrap if needed to re-order channels
        # (switch from channel last to channel first convention)
        if is_image_space(env.observation_space) and not is_image_space_channels_first(env.observation_space):
            if self.verbose > 0:
                print("Wrapping into a VecTransposeImage")
            env = VecTransposeImage(env)

        return env

    def _load_pretrained_agent(self, hyperparams: Dict[str, Any], env: VecEnv) -> BaseAlgorithm:
        # Continue training
        print("Loading pretrained agent")
        # Policy should not be changed
        del hyperparams["policy"]

        if "policy_kwargs" in hyperparams.keys():
            del hyperparams["policy_kwargs"]

        model = ALGOS[self.algo].load(
            self.trained_agent,
            env=env,
            seed=self.seed,
            tensorboard_log=self.tensorboard_log,
            verbose=self.verbose,
            **hyperparams,
        )

        replay_buffer_path = os.path.join(os.path.dirname(self.trained_agent), "replay_buffer.pkl")

        if os.path.exists(replay_buffer_path):
            print("Loading replay buffer")
            # `truncate_last_traj` will be taken into account only if we use HER replay buffer
            model.load_replay_buffer(replay_buffer_path, truncate_last_traj=self.truncate_last_trajectory)
        return model

    def _create_sampler(self, sampler_method: str) -> BaseSampler:
        # n_warmup_steps: Disable pruner until the trial reaches the given number of step.
        if sampler_method == "random":
            sampler = RandomSampler(seed=self.seed)
        elif sampler_method == "tpe":
            # TODO: try with multivariate=True
            sampler = TPESampler(n_startup_trials=self.n_startup_trials, seed=self.seed)
        elif sampler_method == "skopt":
            # cf https://scikit-optimize.github.io/#skopt.Optimizer
            # GP: gaussian process
            # Gradient boosted regression: GBRT
            sampler = SkoptSampler(skopt_kwargs={"base_estimator": "GP", "acq_func": "gp_hedge"})
        else:
            raise ValueError(f"Unknown sampler: {sampler_method}")
        return sampler

    def _create_pruner(self, pruner_method: str) -> BasePruner:
        if pruner_method == "halving":
            pruner = SuccessiveHalvingPruner(min_resource=1, reduction_factor=4, min_early_stopping_rate=0)
        elif pruner_method == "median":
            pruner = MedianPruner(n_startup_trials=self.n_startup_trials, n_warmup_steps=self.n_evaluations // 3)
        elif pruner_method == "none":
            # Do not prune
            pruner = MedianPruner(n_startup_trials=self.n_trials, n_warmup_steps=self.n_evaluations)
        else:
            raise ValueError(f"Unknown pruner: {pruner_method}")
        return pruner

    def objective(self, trial: optuna.Trial) -> float:

        kwargs = self._hyperparams.copy()

        # Hack to use DDPG/TD3 noise sampler
        trial.n_actions = self.n_actions
        # Hack when using HerReplayBuffer
        trial.using_her_replay_buffer = kwargs.get("replay_buffer_class") == HerReplayBuffer
        if trial.using_her_replay_buffer:
            trial.her_kwargs = kwargs.get("replay_buffer_kwargs", {})
        # Sample candidate hyperparameters
        sampled_hyperparams = HYPERPARAMS_SAMPLER[self.algo](trial)
        kwargs.update(sampled_hyperparams)

        model = ALGOS[self.algo](
            env=self.create_envs(self.n_envs, no_log=True),
            tensorboard_log=None,
            # We do not seed the trial
            seed=None,
            verbose=0,
            **kwargs,
        )

        model.trial = trial

        eval_env = self.create_envs(n_envs=self.n_eval_envs, eval_env=True)

        optuna_eval_freq = int(self.n_timesteps / self.n_evaluations)
        # Account for parallel envs
        optuna_eval_freq = max(optuna_eval_freq // model.get_env().num_envs, 1)
        # Use non-deterministic eval for Atari
        path = None
        if self.optimization_log_path is not None:
            path = os.path.join(self.optimization_log_path, f"trial_{str(trial.number)}")
        eval_callback = TrialEvalCallback(
            eval_env,
            trial,
            best_model_save_path=path,
            log_path=path,
            n_eval_episodes=self.n_eval_episodes,
            eval_freq=optuna_eval_freq,
            deterministic=self.deterministic_eval,
        )

        try:
            model.learn(self.n_timesteps, callback=eval_callback)
            # Free memory
            env_tmp = model.env
            while isinstance(env_tmp, VecEnvWrapper):
                env_tmp = env_tmp.venv
            env_tmp.waiting = False

            env_tmp = eval_env
            while isinstance(env_tmp, VecEnvWrapper):
                env_tmp = env_tmp.venv
            env_tmp.waiting = False

            model.env.close()
            eval_env.close()
        except (AssertionError, ValueError) as e:
            # Hack for zmq on Windows to allow early termination
            env_tmp = model.env
            while isinstance(env_tmp, VecEnvWrapper):
                env_tmp = env_tmp.venv
            env_tmp.waiting = False

            env_tmp = eval_env
            while isinstance(env_tmp, VecEnvWrapper):
                env_tmp = env_tmp.venv
            env_tmp.waiting = False

            # Sometimes, random hyperparams can generate NaN
            # Free memory
            model.env.close()
            eval_env.close()
            # Prune hyperparams that generate NaNs
            print(e)
            print("============")
            print("Sampled hyperparams:")
            pprint(sampled_hyperparams)
            raise optuna.exceptions.TrialPruned()
        is_pruned = eval_callback.is_pruned
        reward = eval_callback.last_mean_reward

        del model.env, eval_env
        del model

        if is_pruned:
            raise optuna.exceptions.TrialPruned()

        return reward

    def hyperparameters_optimization(self) -> None:

        if self.verbose > 0:
            print("Optimizing hyperparameters")

        if self.storage is not None and self.study_name is None:
            warnings.warn(
                f"You passed a remote storage: {self.storage} but no `--study-name`."
                "The study name will be generated by Optuna, make sure to re-use the same study name "
                "when you want to do distributed hyperparameter optimization."
            )

        if self.tensorboard_log is not None:
            warnings.warn("Tensorboard log is deactivated when running hyperparameter optimization")
            self.tensorboard_log = None

        # TODO: eval each hyperparams several times to account for noisy evaluation
        sampler = self._create_sampler(self.sampler)
        pruner = self._create_pruner(self.pruner)

        if self.verbose > 0:
            print(f"Sampler: {self.sampler} - Pruner: {self.pruner}")

        study = optuna.create_study(
            sampler=sampler,
            pruner=pruner,
            storage=self.storage,
            study_name=self.study_name,
            load_if_exists=True,
            direction="maximize",
        )

        try:
            study.optimize(self.objective, n_trials=self.n_trials, n_jobs=self.n_jobs)
        except KeyboardInterrupt:
            pass

        print("Number of finished trials: ", len(study.trials))

        print("Best trial:")
        trial = study.best_trial

        print("Value: ", trial.value)

        print("Params: ")
        for key, value in trial.params.items():
            print(f"    {key}: {value}")

        report_name = (
            f"report_{self.env_id}_{self.n_trials}-trials-{self.n_timesteps}"
            f"-{self.sampler}-{self.pruner}_{int(time.time())}"
        )

        log_path = os.path.join(self.log_folder, self.algo, report_name)

        if self.verbose:
            print(f"Writing report to {log_path}")

        # Write report
        os.makedirs(os.path.dirname(log_path), exist_ok=True)
        study.trials_dataframe().to_csv(f"{log_path}.csv")

        # Save python object to inspect/re-use it later
        with open(f"{log_path}.pkl", "wb+") as f:
            pkl.dump(study, f)

        # Skip plots
        if self.no_optim_plots:
            return

        # Plot optimization result
        try:
            fig1 = plot_optimization_history(study)
            fig2 = plot_param_importances(study)

            fig1.show()
            fig2.show()
        except (ValueError, ImportError, RuntimeError):
            pass<|MERGE_RESOLUTION|>--- conflicted
+++ resolved
@@ -100,11 +100,8 @@
         self.env_wrapper = None
         self.frame_stack = None
         self.seed = seed
-<<<<<<< HEAD
         self.vec_env_wrapper = None
-=======
         self.optimization_log_path = optimization_log_path
->>>>>>> 96f1a59b
 
         self.vec_env_class = {"dummy": DummyVecEnv, "subproc": SubprocVecEnv}[vec_env_type]
 
