## Release 1.1.0a6 (WIP)

### Breaking Changes
<<<<<<< HEAD
- Removed `PlotNoiseRatioCallback`
- Removed `PlotActionWrapper`
=======
- Upgrade to SB3 >= 1.1.0a6
- Upgrade to sb3-contrib >= 1.1.0a6
- Add timeout handling (cf SB3 doc)
- `HER` is now a replay buffer class and no more an algorithm
>>>>>>> b461048e

### New Features
- Add support for recording videos of best models and checkpoints (@mcres)
- Add support for recording videos of training experiments (@mcres)
- Add support for dictionary observations

### Bug fixes
- Fixed video rendering for PyBullet envs on Linux
- Fixed `get_latest_run_id()` so it works in Windows too (@NicolasHaeffner)

### Documentation

### Other
- Added `is_bullet()` to `ExperimentManager`
- Simplify `close()` for the enjoy script
- Updated docker image to include latest black version
- Updated TD3 Walker2D model (thanks @modanesh)
- Fixed typo in plot title (@scottemmons)

## Release 1.0 (2021-03-17)

### Breaking Changes
- Upgrade to SB3 >= 1.0
- Upgrade to sb3-contrib >= 1.0

### New Features
- Added 100+ trained agents + benchmark file
- Add support for loading saved model under python 3.8+ (no retraining possible)
- Added Robotics pre-trained agents (@sgillen)

### Bug fixes
- Bug fixes for `HER` handling action noise
- Fixed double reset bug with `HER` and enjoy script

### Documentation
- Added doc about plotting scripts

### Other
- Updated `HER` hyperparameters

## Pre-Release 0.11.1 (2021-02-27)

### Breaking Changes
- Removed `LinearNormalActionNoise`
- Evaluation is now deterministic by default, except for Atari games
- `sb3_contrib` is now required
- `TimeFeatureWrapper` was moved to the contrib repo
- Replaced old `plot_train.py` script with updated `plot_training_success.py`
- Renamed ``n_episodes_rollout`` to ``train_freq`` tuple to match latest version of SB3

### New Features
- Added option to choose which `VecEnv` class to use for multiprocessing
- Added hyperparameter optimization support for `TQC`
- Added support for `QR-DQN` from SB3 contrib

### Bug fixes
- Improved detection of Atari games
- Fix potential bug in plotting script when there is not enough timesteps
- Fixed a bug when using HER + DQN/TQC for hyperparam optimization

### Documentation
- Improved documentation (@cboettig)

### Other
- Refactored train script, now uses a `ExperimentManager` class
- Replaced `make_env` with SB3 built-in `make_vec_env`
- Add more type hints (`utils/utils.py` done)
- Use f-strings when possible
- Changed `PPO` atari hyperparameters (removed vf clipping)
- Changed `A2C` atari hyperparameters (eps value of the optimizer)
- Updated benchmark script
- Updated hyperparameter optim search space (commented gSDE for A2C/PPO)
- Updated `DQN` hyperparameters for CartPole
- Do not wrap channel-first image env (now natively supported by SB3)
- Removed hack to log success rate
- Simplify plot script

## Pre-Release 0.10.0 (2020-10-28)

### Breaking Changes

### New Features
- Added support for `HER`
- Added low-pass filter wrappers in `utils/wrappers.py`
- Added `TQC` support, implementation from sb3-contrib

### Bug fixes
- Fixed `TimeFeatureWrapper` inferring max timesteps
- Fixed ``flatten_dict_observations`` in `utils/utils.py` for recent Gym versions (@ManifoldFR)
- `VecNormalize` now takes `gamma` hyperparameter into account
- Fix loading of `VecNormalize` when continuing training or using trained agent

### Documentation

### Other
- Added tests for the wrappers
- Updated plotting script


## Release 0.8.0 (2020-08-04)

### Breaking Changes

### New Features
- Distributed optimization (@SammyRamone)
- Added ``--load-checkpoints`` to load particular checkpoints
- Added ``--num-threads`` to enjoy script
- Added DQN support
- Added saving of command line args (@SammyRamone)
- Added DDPG support
- Added version
- Added ``RMSpropTFLike`` support

### Bug fixes
- Fixed optuna warning (@SammyRamone)
- Fixed `--save-freq` which was not taking parallel env into account
- Set `buffer_size` to 1 when testing an Off-Policy model (e.g. SAC/DQN) to avoid memory allocation issue
- Fixed seed at load time for `enjoy.py`
- Non-deterministic eval when doing hyperparameter optimization on atari games
- Use 'maximize' for hyperparameter optimization (@SammyRamone)
- Fixed a bug where reward where not normalized when doing hyperparameter optimization (@caburu)
- Removed `nminibatches` from `ppo.yml` for `MountainCar-v0` and `Acrobot-v1`. (@blurLake)
- Fixed `--save-replay-buffer` to be compatible with latest SB3 version
- Close environment at the end of training
- Updated DQN hyperparameters on simpler gym env (due to an update in the implementation)

### Documentation

### Other
- Reformat `enjoy.py`, `test_enjoy.py`, `test_hyperparams_opt.py`, `test_train.py`, `train.py`, `callbacks.py`, `hyperparams_opt.py`, `utils.py`, `wrappers.py` (@salmannotkhan)
- Reformat `record_video.py` (@salmannotkhan)
- Added codestyle check `make lint` using flake8
- Reformat `benchmark.py` (@salmannotkhan)
- Added github ci
- Fixes most linter warnings
- Now using black and isort for auto-formatting
- Updated plots<|MERGE_RESOLUTION|>--- conflicted
+++ resolved
@@ -1,15 +1,12 @@
 ## Release 1.1.0a6 (WIP)
 
 ### Breaking Changes
-<<<<<<< HEAD
 - Removed `PlotNoiseRatioCallback`
 - Removed `PlotActionWrapper`
-=======
 - Upgrade to SB3 >= 1.1.0a6
 - Upgrade to sb3-contrib >= 1.1.0a6
 - Add timeout handling (cf SB3 doc)
 - `HER` is now a replay buffer class and no more an algorithm
->>>>>>> b461048e
 
 ### New Features
 - Add support for recording videos of best models and checkpoints (@mcres)
