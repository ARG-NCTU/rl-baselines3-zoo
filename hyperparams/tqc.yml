--- conflicted
+++ resolved
@@ -199,7 +199,6 @@
   use_sde: True
   policy_kwargs: "dict(log_std_init=-3, net_arch=[400, 300])"
 
-<<<<<<< HEAD
 ## Custom envs
 
 donkey-generated-track-v0:
@@ -237,7 +236,7 @@
   use_sde: True
   sde_sample_freq: 64
   policy_kwargs: "dict(log_std_init=-3, net_arch=[256, 256], n_critics=1)"
-=======
+
 # === HER Robotics GoalEnvs ===
 
 FetchReach-v1:
@@ -321,5 +320,4 @@
     n_sampled_goal=4,
     max_episode_length=100
   )"
-  policy_kwargs: "dict(net_arch=[512, 512, 512], n_critics=2)"
->>>>>>> 6af373e5
+  policy_kwargs: "dict(net_arch=[512, 512, 512], n_critics=2)"